/*
 *   Copyright (C) International Business Machines  Corp., 2010
 *   Author(s): Aneesh Kumar K.V <aneesh.kumar@linux.vnet.ibm.com>
 *
 *   This library is free software; you can redistribute it and/or modify
 *   it under the terms of the GNU Lesser General Public License as published
 *   by the Free Software Foundation; either version 2.1 of the License, or
 *   (at your option) any later version.
 *
 *   This library is distributed in the hope that it will be useful,
 *   but WITHOUT ANY WARRANTY; without even the implied warranty of
 *   MERCHANTABILITY or FITNESS FOR A PARTICULAR PURPOSE.  See
 *   the GNU Lesser General Public License for more details.
 *
 *   You should have received a copy of the GNU Lesser General Public License
 *   along with this library; if not, write to the Free Software
 *   Foundation, Inc., 59 Temple Place, Suite 330, Boston, MA 02111-1307 USA
 */

#ifndef HANDLE_H
#define HANDLE_H

#include "config.h"

#include <stdio.h>
#include <stdlib.h>

#include <fcntl.h>
#include <unistd.h>
#include <errno.h>
#include <sys/types.h>
#include <sys/stat.h>
#include <string.h>

#ifdef LINUX
#ifndef MAX_HANDLE_SZ

/* syscalls introduced in 2.6.39 and enabled in glibc 2.14 
 * if we are not building against 2.14, create our own versions
 * as inlines. Glibc versions are externs to glibc...
 */

#define MAX_HANDLE_SZ 128
typedef unsigned int __u32;

struct file_handle {
  __u32 handle_bytes;
  int handle_type;
  /* file identifier */
  unsigned char f_handle[0];
};

#if defined(__i386__)
#define __NR_name_to_handle_at  341
#define __NR_open_by_handle_at  342
#elif defined(__x86_64__)
#define __NR_name_to_handle_at  303
#define __NR_open_by_handle_at  304
#endif

static inline int name_to_handle_at(int mdirfd, const char *name,
				    struct file_handle * handle, int *mnt_id, int flags)
{
  return syscall(__NR_name_to_handle_at, mdirfd, name, handle, mnt_id, flags);
}

static inline int open_by_handle_at(int mdirfd, struct file_handle * handle,
				    int flags)
{
  return syscall(__NR_open_by_handle_at, mdirfd, handle, flags);
}
#endif

#ifndef AT_FDCWD
#error "Very old kernel and/or glibc"
#endif

#ifndef AT_EMPTY_PATH
#define AT_EMPTY_PATH           0x1000
#endif

#ifndef O_PATH
#define O_PATH 010000000
#endif

#ifndef O_NOACCESS
#define O_NOACCESS O_ACCMODE
#endif



#ifndef AT_EMPTY_PATH
#define AT_EMPTY_PATH           0x1000
#endif
<<<<<<< HEAD

#ifndef O_PATH
#define O_PATH 010000000
#endif

=======

#ifndef O_PATH
#define O_PATH 010000000
#endif

>>>>>>> e04813d1
#ifndef O_NOACCESS
#define O_NOACCESS O_ACCMODE
#endif

#else /* ifdef LINUX */
#error "Not Linux, no by handle syscalls defined."
#endif

<<<<<<< HEAD
#define VFS_HANDLE_LEN 24 /* At least 20 for BTRFS support */
=======
#define VFS_HANDLE_LEN 10
>>>>>>> e04813d1
typedef struct vfs_file_handle {
        unsigned int handle_bytes;
        int handle_type;
        unsigned char handle[VFS_HANDLE_LEN];
} vfs_file_handle_t ;


static inline int vfs_name_to_handle(const char *name, vfs_file_handle_t *fh, int *mnt_id)
{
  return name_to_handle_at(AT_FDCWD, name, (struct file_handle *)fh, mnt_id, AT_SYMLINK_FOLLOW);
}

static inline int vfs_lname_to_handle(const char *name, vfs_file_handle_t *fh, int *mnt_id )
{
  return name_to_handle_at(AT_FDCWD, name, (struct file_handle *)fh, mnt_id, 0);
}

static inline int vfs_fd_to_handle(int fd, vfs_file_handle_t * fh, int *mnt_id)
{
  return name_to_handle_at(fd, "", (struct file_handle *)fh, mnt_id, AT_EMPTY_PATH);
}

static inline int vfs_open_by_handle(int mountfd, vfs_file_handle_t * fh, int flags)
{
  return open_by_handle_at(mountfd, (struct file_handle *)fh, flags);
<<<<<<< HEAD
}

static inline int vfs_name_by_handle_at(int atfd, const char *name, vfs_file_handle_t *fh)
{
  int mnt_id;

  return name_to_handle_at(atfd, name,(struct file_handle *)fh, &mnt_id, 0);
=======
>>>>>>> e04813d1
}

static inline ssize_t vfs_readlink_by_handle(int mountfd, vfs_file_handle_t *fh, char *buf, size_t bufsize)
{
        int fd, ret;

        fd = vfs_open_by_handle(mountfd, fh, (O_PATH|O_NOACCESS));
        if (fd < 0)
                return fd;
        ret = readlinkat(fd, "", buf, bufsize);
        close(fd);
        return ret;
}

static inline int vfs_stat_by_handle(int mountfd, vfs_file_handle_t *fh, struct stat *buf)
{
        int fd, ret;
        fd = vfs_open_by_handle(mountfd, fh, (O_PATH|O_NOACCESS));
        if (fd < 0)
                return fd;
        ret = fstatat(fd, "", buf, AT_EMPTY_PATH);
        close(fd);
        return ret;
}

static inline int vfs_link_by_handle(int mountfd, vfs_file_handle_t *fh, int newdirfd, char *newname)
{
        int fd, ret;
        fd = vfs_open_by_handle(mountfd, fh, (O_PATH|O_NOACCESS));
        if (fd < 0)
                return fd;
        ret = linkat(fd, "", newdirfd, newname, AT_EMPTY_PATH);
        close(fd);
        return ret;
}

static inline int vfs_chown_by_handle(int mountfd, vfs_file_handle_t *fh, uid_t owner, gid_t group)
{
        int fd, ret;
        fd = vfs_open_by_handle(mountfd, fh, (O_PATH|O_NOACCESS));
        if (fd < 0)
                return fd;
        ret = fchownat(fd, "", owner, group, AT_EMPTY_PATH);
        close(fd);
        return ret;
}

#endif<|MERGE_RESOLUTION|>--- conflicted
+++ resolved
@@ -69,7 +69,6 @@
 {
   return syscall(__NR_open_by_handle_at, mdirfd, handle, flags);
 }
-#endif
 
 #ifndef AT_FDCWD
 #error "Very old kernel and/or glibc"
@@ -92,19 +91,11 @@
 #ifndef AT_EMPTY_PATH
 #define AT_EMPTY_PATH           0x1000
 #endif
-<<<<<<< HEAD
 
 #ifndef O_PATH
 #define O_PATH 010000000
 #endif
 
-=======
-
-#ifndef O_PATH
-#define O_PATH 010000000
-#endif
-
->>>>>>> e04813d1
 #ifndef O_NOACCESS
 #define O_NOACCESS O_ACCMODE
 #endif
@@ -113,11 +104,15 @@
 #error "Not Linux, no by handle syscalls defined."
 #endif
 
-<<<<<<< HEAD
+#ifndef O_NOACCESS
+#define O_NOACCESS O_ACCMODE
+#endif
+
+#else /* ifdef LINUX */
+#error "Not Linux, no by handle syscalls defined."
+#endif
+
 #define VFS_HANDLE_LEN 24 /* At least 20 for BTRFS support */
-=======
-#define VFS_HANDLE_LEN 10
->>>>>>> e04813d1
 typedef struct vfs_file_handle {
         unsigned int handle_bytes;
         int handle_type;
@@ -143,7 +138,6 @@
 static inline int vfs_open_by_handle(int mountfd, vfs_file_handle_t * fh, int flags)
 {
   return open_by_handle_at(mountfd, (struct file_handle *)fh, flags);
-<<<<<<< HEAD
 }
 
 static inline int vfs_name_by_handle_at(int atfd, const char *name, vfs_file_handle_t *fh)
@@ -151,8 +145,6 @@
   int mnt_id;
 
   return name_to_handle_at(atfd, name,(struct file_handle *)fh, &mnt_id, 0);
-=======
->>>>>>> e04813d1
 }
 
 static inline ssize_t vfs_readlink_by_handle(int mountfd, vfs_file_handle_t *fh, char *buf, size_t bufsize)
