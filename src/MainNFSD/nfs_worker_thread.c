--- conflicted
+++ resolved
@@ -69,8 +69,6 @@
 #include "nfs_stat.h"
 #include "SemN.h"
 
-<<<<<<< HEAD
-=======
 #ifdef _USE_PNFS
 #include "pnfs.h"
 #include "pnfs_service.h"
@@ -80,7 +78,6 @@
 #define SVCAUTH_PRIVATE(auth) \
         ((struct svc_rpc_gss_data *)(auth)->svc_ah_private)
 
->>>>>>> 69470e65
 enum auth_stat _authenticate(register struct svc_req *rqst, struct rpc_msg *msg);
 #ifdef _USE_GSSRPC
 enum auth_stat Rpcsecgss__authenticate(register struct svc_req *rqst, struct rpc_msg *msg,
