--- conflicted
+++ resolved
@@ -173,13 +173,9 @@
 
   /* zero the whole start pos structure */
   memset((char *)&start_position, 0, sizeof(start_position));
-<<<<<<< HEAD
   memcpy((char *)&start_position.data.cookie, (char *)&start_pos.data, sizeof(off_t)) ;
-=======
-  memcpy((char *)&start_position.data.cookie, (char *)&start_pos.data, sizeof(off_t));
 
   LogFullDebug(COMPONENT_FSAL, "start_cookie=%#lx", start_position.data.cookie);
->>>>>>> 8f5800f7
 
   /***************************/
   /* seek into the directory */
@@ -267,29 +263,16 @@
                         FSAL_ATTR_RDATTR_ERR);
         }
 
-<<<<<<< HEAD
-=======
-
->>>>>>> 8f5800f7
 //      ((lustrefsal_cookie_t *) (&p_pdirent[*p_nb_entries].cookie))->data.cookie = telldir(p_dir_descriptor->p_dir);
 
       /* zero the output structure before filling it partially */
       memset(&p_pdirent[*p_nb_entries].cookie, 0, sizeof(fsal_cookie_t));
-<<<<<<< HEAD
-
-=======
-      
->>>>>>> 8f5800f7
+
       /* copy the content of an off_t to the output buffer */
       off_t tmp_off = telldir(p_dir_descriptor->p_dir);
       LogFullDebug(COMPONENT_FSAL, "entry_cookie=%#lx", tmp_off);
       memcpy( &p_pdirent[*p_nb_entries].cookie.data, &tmp_off, sizeof(off_t));
 
-
-<<<<<<< HEAD
-
-=======
->>>>>>> 8f5800f7
       p_pdirent[*p_nb_entries].nextentry = NULL;
       if(*p_nb_entries)
         p_pdirent[*p_nb_entries - 1].nextentry = &(p_pdirent[*p_nb_entries]);
