--- conflicted
+++ resolved
@@ -263,16 +263,10 @@
     }
   else
     {
-<<<<<<< HEAD
       /* Start computing the outbuffsize */
       outbuffsize = sizeof( bool_t) /* eof */ 
                   + sizeof( nfsstat4 ) /* READDIR4res::status */
                   + NFS4_VERIFIER_SIZE /* cookie verifier */ ;
-=======
-        /* Start computing the outbuffsize */
-        outbuffsize = sizeof( bool_t) /* eof */ + 
-            NFS4_VERIFIER_SIZE /* cookie verifier */;
->>>>>>> 10a9b0c6
 
       /* Allocation of reply structures */
       if((entry_name_array =
@@ -360,26 +354,6 @@
               entry_nfs_array[i].attrs.attr_vals = RdAttrErrorVals;
             }
 
-<<<<<<< HEAD
-          /* Update the siwe of the output buffer */
-          outbuffsize += sizeof( nfs_cookie4 )                              /* nfs_cookie4 */
-                      +  sizeof( u_int )                        /* pathname4::utf8strings_len */
-                      +  entry_nfs_array[i].name.utf8string_len  
-                      +  sizeof( u_int )                                    /* bitmap4_len */
-                      +  entry_nfs_array[i].attrs.attrmask.bitmap4_len 
-                      +  sizeof( u_int )                                    /* attrlist4_len */
-                      +  entry_nfs_array[i].attrs.attr_vals.attrlist4_len 
-                      +  sizeof( caddr_t ) ;
-
-          
-          /** @todo : check this, dirent_array is a double pointer */
-          LogFullDebug(COMPONENT_NFS_V4,
-                       " === nfs4_op_readdir ===>   i=%d name=%s cookie=%llu buffsize=%u",
-                       i, dirent_array[i]->name.name, (unsigned long long)entry_nfs_array[i].cookie, outbuffsize);
-
-          if( outbuffsize > maxcount )
-             LogFullDebug( COMPONENT_NFS_V4, "---- Input Buffer is too small, breaking the loop ---" ) ;
-=======
           /* Update the size of the output buffer */
           entrysize = sizeof( nfs_cookie4 ) ; /* nfs_cookie4 */
           entrysize += sizeof( u_int ) ; /* pathname4::utf8strings_len */
@@ -398,7 +372,6 @@
                   (unsigned long long)entry_nfs_array[i].cookie,
                   entrysize,
                   outbuffsize);
->>>>>>> 10a9b0c6
 
           /* Chain the entries together */
           entry_nfs_array[i].nextentry = NULL;
