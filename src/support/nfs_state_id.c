/**
 * vim:expandtab:shiftwidth=8:tabstop=8:
 *
 * Copyright CEA/DAM/DIF  (2008)
 * contributeur : Philippe DENIEL   philippe.deniel@cea.fr
 *                Thomas LEIBOVICI  thomas.leibovici@cea.fr
 *
 *
 * This program is free software; you can redistribute it and/or
 * modify it under the terms of the GNU Lesser General Public
 * License as published by the Free Software Foundation; either
 * version 3 of the License, or (at your option) any later version.
 * 
 * This program is distributed in the hope that it will be useful,
 * but WITHOUT ANY WARRANTY; without even the implied warranty of
 * MERCHANTABILITY or FITNESS FOR A PARTICULAR PURPOSE.  See the GNU
 * Lesser General Public License for more details.
 * 
 * You should have received a copy of the GNU Lesser General Public
 * License along with this library; if not, write to the Free Software
 * Foundation, Inc., 51 Franklin Street, Fifth Floor, Boston, MA  02110-1301  USA
 * 
 * ---------------------------------------
 *
 * nfs_state_id.c : The management of the state id cache.
 *
 * $Header$
 *
 * $Log$
 *
 */
#ifdef HAVE_CONFIG_H
#include "config.h"
#endif

#ifdef _SOLARIS
#include "solaris_port.h"
#endif

#include <stdio.h>
#include <sys/types.h>
#include <ctype.h>              /* for having isalnum */
#include <stdlib.h>             /* for having atoi */
#include <dirent.h>             /* for having MAXNAMLEN */
#include <netdb.h>
#include <netinet/in.h>
#include <arpa/inet.h>
#include <string.h>
#include <pthread.h>
#include <fcntl.h>
#include <sys/file.h>           /* for having FNDELAY */
#include <pwd.h>
#include <grp.h>
#include <pthread.h>
#ifdef _USE_GSSRPC
#include <gssrpc/types.h>
#include <gssrpc/rpc.h>
#include <gssrpc/auth.h>
#include <gssrpc/pmap_clnt.h>
#else
#include <rpc/types.h>
#include <rpc/rpc.h>
#include <rpc/auth.h>
#include <rpc/pmap_clnt.h>
#endif
#include "log_macros.h"
#include "stuff_alloc.h"
#include "HashData.h"
#include "HashTable.h"
#include "nfs_core.h"
#include "nfs23.h"
#include "nfs4.h"
#include "fsal.h"
#include "nfs_tools.h"
#include "nfs_exports.h"
#include "nfs_file_handle.h"

size_t strnlen(const char *s, size_t maxlen);

extern time_t ServerBootTime;
extern nfs_parameter_t nfs_param;

hash_table_t *ht_state_id;

char all_zero[] = "\0\0\0\0\0\0\0\0\0\0\0\0";
char all_one[12];

int display_state_id_key(hash_buffer_t * pbuff, char *str)
{
  unsigned int i = 0;
  unsigned int len = 0;

  for(i = 0; i < 12; i++)
    len += sprintf(&(str[i * 2]), "%02x", (unsigned char)pbuff->pdata[i]);
  return len;
}                               /* display_state_id_val */

int display_state_id_val(hash_buffer_t * pbuff, char *str)
{
  cache_inode_state_t *pstate = (cache_inode_state_t *) (pbuff->pdata);

  return sprintf(str,
                 "state %p is associated with pentry=%p type=%u seqid=%u prev=%p next=%p",
                 pstate, pstate->pentry, pstate->state_type, pstate->seqid, pstate->prev,
                 pstate->next);
}                               /* display_state_id_val */

int compare_state_id(hash_buffer_t * buff1, hash_buffer_t * buff2)
{
  return memcmp(buff1->pdata, buff2->pdata, 12);        /* The value 12 is fixed by RFC3530 */
}                               /* compare_state_id */

unsigned long state_id_value_hash_func(hash_parameter_t * p_hparam,
                                       hash_buffer_t * buffclef)
{
  unsigned int sum = 0;
  unsigned int i = 0;
  unsigned char c;

  /* Compute the sum of all the characters */
  for(i = 0; i < 12; i++)
    {
      c = ((char *)buffclef->pdata)[i];
      sum += c;
    }

  LogFullDebug(COMPONENT_STATES, "---> state_id_value_hash_func=%lu",
               (unsigned long)(sum % p_hparam->index_size));

  return (unsigned long)(sum % p_hparam->index_size);
}                               /*  client_id_reverse_value_hash_func */

unsigned long state_id_rbt_hash_func(hash_parameter_t * p_hparam,
                                     hash_buffer_t * buffclef)
{

  u_int32_t i1 = 0;
  u_int32_t i2 = 0;
  u_int32_t i3 = 0;

  if(isFullDebug(COMPONENT_STATES))
    {
      char str[25];

      sprint_mem(str, (char *)buffclef->pdata, 12);
<<<<<<< HEAD
      LogFullDebug(COMPONENT_STATES, "         ----- state_id_rbt_hash_func : %s", str);
=======
      LogFullDebug(COMPONENT_STATES,
                   "         ----- state_id_rbt_hash_func : %s", str);
>>>>>>> c680457a
    }

  memcpy(&i1, &(buffclef->pdata[0]), sizeof(u_int32_t));
  memcpy(&i2, &(buffclef->pdata[4]), sizeof(u_int32_t));
  memcpy(&i3, &(buffclef->pdata[8]), sizeof(u_int32_t));

  LogFullDebug(COMPONENT_STATES,
               "--->  state_id_rbt_hash_func=%lu",
               (unsigned long)(i1 ^ i2 ^ i3));

  return (unsigned long)(i1 ^ i2 ^ i3);
}                               /* state_id_rbt_hash_func */

unsigned int state_id_hash_both( hash_parameter_t * p_hparam,
				 hash_buffer_t    * buffclef, 
				 uint32_t * phashval, uint32_t * prbtval )
{
   uint32_t h1 = 0 ;
   uint32_t h2 = 0 ;

   Lookup3_hash_buff_dual( (char *)(buffclef->pdata), 12, &h1, &h2 ) ;

    h1 = h1 % p_hparam->index_size ;

    *phashval = h1 ;
    *prbtval = h2 ; 

   /* Success */
   return 1 ;
} /* state_id_hash_both */


/**
 *
 * nfs4_Init_state_id: Init the hashtable for Client Id cache.
 *
 * Perform all the required initialization for hashtable State Id cache
 * 
 * @param param [IN] parameter used to init the duplicate request cache
 *
 * @return 0 if successful, -1 otherwise
 *
 */
int nfs4_Init_state_id(nfs_state_id_parameter_t param)
{
  /* Init  all_one */
  memset(all_one, 0xFF, 12);

  if((ht_state_id = HashTable_Init(param.hash_param)) == NULL)
    {
      LogCrit(COMPONENT_STATES, "NFS STATE_ID: Cannot init State Id cache");
      return -1;
    }

  return 0;
}                               /* nfs_Init_client_id */

/**
 *
 * nfs4_BuildStateId_Other
 *
 * This routine fills in the pcontext field in the compound data.
 * pentry is supposed to be locked when this function is called.
 *
 * @param pentry      [INOUT] related pentry (should be a REGULAR FILE)
 * @param pcontext    [IN]    FSAL's operation context
 * @param popen_owner [IN]    the NFSV4.x open_owner for whom this stateid is built
 * @param other       [OUT]   the stateid.other object (a char[12] string)
 *
 * @return 1 if ok, 0 otherwise.
 *
 */

int nfs4_BuildStateId_Other(cache_entry_t * pentry,
                            fsal_op_context_t * pcontext,
                            cache_inode_open_owner_t * popen_owner, char *other)
{
  uint64_t fileid_digest = 0;
  u_int16_t srvboot_digest = 0;
  uint32_t open_owner_digest = 0;

  if(pcontext == NULL)
    return 0;

  if(pentry == NULL)
    return 0;

  if(popen_owner == NULL)
    return 0;

  if(pentry->internal_md.type != REGULAR_FILE)
    return 0;

  if(other == NULL)
    return 0;

  LogFullDebug(COMPONENT_STATES,
               "----  nfs4_BuildStateId_Other : pentry=%p popen_owner=%u|%s",
               pentry, popen_owner->owner_len, popen_owner->owner_val);

  /* Get several digests to build the stateid : the server boot time, the fileid and a monotonic counter */
  if(FSAL_IS_ERROR(FSAL_DigestHandle(FSAL_GET_EXP_CTX(pcontext),
                                     FSAL_DIGEST_FILEID3,
                                     &(pentry->object.file.handle),
                                     (caddr_t) & fileid_digest)))
    return 0;

  srvboot_digest = (u_int16_t) (ServerBootTime & 0x0000FFFF);;
  open_owner_digest = popen_owner->counter;

  LogFullDebug(COMPONENT_STATES,
               "----  nfs4_BuildStateId_Other : pentry=%p fileid=%"PRIu64" open_owner_digest=%u",
               pentry, fileid_digest, open_owner_digest);

  /* Now, let's do the time's warp again.... Well, in fact we'll just build the stateid.other field */
  memcpy((char *)other, &srvboot_digest, 2);
  memcpy((char *)(other + 2), &fileid_digest, 8);
  memcpy((char *)(other + 10), &open_owner_digest, 2);

  return 1;
}                               /* nfs4_BuildStateId_Other */

/**
 *
 * nfs4_State_Set
 *
 * This routine sets a state into the states's hashtable.
 *
 * @param pstate [IN] pointer to the stateid to be checked.
 *
 * @return 1 if ok, 0 otherwise.
 *
 */
int nfs4_State_Set(char other[12], cache_inode_state_t * pstate_data)
{
  hash_buffer_t buffkey;
  hash_buffer_t buffval;

  if(isFullDebug(COMPONENT_STATES))
    {
      char str[25];

      sprint_mem(str, (char *)other, 12);
<<<<<<< HEAD
      LogFullDebug(COMPONENT_STATES, "         ----- SetStateid : %s", str);
=======
      LogFullDebug(COMPONENT_STATES,
                   "         ----- SetStateid : %s", str);
>>>>>>> c680457a
    }

  if((buffkey.pdata = (caddr_t) Mem_Alloc_Label(12, "nfs4_State_Set")) == NULL)
    return 0;
  memcpy(buffkey.pdata, other, 12);
  buffkey.len = 12;

  buffval.pdata = (caddr_t) pstate_data;
  buffval.len = sizeof(cache_inode_state_t);

  if(HashTable_Test_And_Set
     (ht_state_id, &buffkey, &buffval,
      HASHTABLE_SET_HOW_SET_OVERWRITE) != HASHTABLE_SUCCESS)
    return 0;

  return 1;
}                               /* nfs4_State_Set */

/**
 *
 * nfs4_State_Get
 *
 * This routine gets a state from the states's hashtable.
 *
 * @param pstate      [IN] pointer to the stateid to be checked.
 * @param pstate_data [OUT] found state
 *
 * @return 1 if ok, 0 otherwise.
 *
 */
int nfs4_State_Get(char other[12], cache_inode_state_t * pstate_data)
{
  hash_buffer_t buffkey;
  hash_buffer_t buffval;

  if(isFullDebug(COMPONENT_STATES))
    {
      char str[25];

      sprint_mem(str, (char *)other, 12);
<<<<<<< HEAD
      LogFullDebug(COMPONENT_STATES, "         ----- GetStateid : %s", str);
=======
      LogFullDebug(COMPONENT_STATES,
                   "         ----- GetStateid : %s", str);
>>>>>>> c680457a
    }

  buffkey.pdata = (caddr_t) other;
  buffkey.len = 12;

  if(HashTable_Get(ht_state_id, &buffkey, &buffval) != HASHTABLE_SUCCESS)
    {
      LogFullDebug(COMPONENT_STATES,
                   "---> nfs4_State_Get  NOT FOUND !!!!!!");
      return 0;
    }

  memcpy(pstate_data, buffval.pdata, sizeof(cache_inode_state_t));

  LogFullDebug(COMPONENT_STATES,
               "---> nfs4_State_Get Found :-)");

  return 1;
}                               /* nfs4_State_Get */

/**
 *
 * nfs4_State_Get_Pointer
 *
 * This routine gets a pointer to a state from the states's hashtable.
 *
 * @param pstate       [IN] pointer to the stateid to be checked.
 * @param ppstate_data [OUT] pointer's state found 
 *
 * @return 1 if ok, 0 otherwise.
 *
 */
int nfs4_State_Get_Pointer(char other[12], cache_inode_state_t * *pstate_data)
{
  hash_buffer_t buffkey;
  hash_buffer_t buffval;

  if(isFullDebug(COMPONENT_STATES))
    {
      char str[25];

      sprint_mem(str, (char *)other, 12);
<<<<<<< HEAD
      LogFullDebug(COMPONENT_STATES, "         ----- Get_PointerStateid : %s", str);
=======
      LogFullDebug(COMPONENT_STATES,
                   "         ----- Get_PointerStateid : %s", str);
>>>>>>> c680457a
    }

  buffkey.pdata = (caddr_t) other;
  buffkey.len = 12;

  if(HashTable_Get(ht_state_id, &buffkey, &buffval) != HASHTABLE_SUCCESS)
    {
      LogFullDebug(COMPONENT_STATES,
                   "---> nfs4_State_Get_Pointer  NOT FOUND !!!!!!");
      return 0;
    }

  *pstate_data = (cache_inode_state_t *) buffval.pdata;

  LogFullDebug(COMPONENT_STATES,
               "---> nfs4_State_Get_Pointer Found :-)");

  return 1;
}                               /* nfs4_State_Get_Pointer */

/**
 * 
 * nfs4_State_Update
 *
 * This routine updates a state from the states's hashtable.
 *
 * @param pstate      [IN] pointer to the stateid to be checked.
 * @param pstate_data [IN] new state
 *
 * @return 1 if ok, 0 otherwise.
 * 
 */
int nfs4_State_Update(char other[12], cache_inode_state_t * pstate_data)
{
  hash_buffer_t buffkey;
  hash_buffer_t buffval;

  if(isFullDebug(COMPONENT_STATES))
    {
      char str[25];

      sprint_mem(str, (char *)other, 12);
<<<<<<< HEAD
      LogFullDebug(COMPONENT_STATES, "         ----- UpdateStateid : %s", str);
=======
      LogFullDebug(COMPONENT_STATES,
                   "         ----- UpdateStateid : %s", str);
>>>>>>> c680457a
    }

  buffkey.pdata = (caddr_t) other;
  buffkey.len = 12;

  if(HashTable_Get(ht_state_id, &buffkey, &buffval) != HASHTABLE_SUCCESS)
    {
      LogFullDebug(COMPONENT_STATES,
                   "---> nfs4_State_Update  NOT FOUND !!!!!!");
      return 0;
    }

  memcpy(buffval.pdata, pstate_data, sizeof(cache_inode_state_t));

  LogFullDebug(COMPONENT_STATES,
               "---> nfs4_State_Update Found :-)");

  return 1;
}                               /* nfs4_State_Update */

/**
 *
 * nfs4_State_Del
 *
 * This routine removes a state from the states's hashtable.
 *
 * @param other [IN] stateid'other field, used as a hash key
 *
 * @return 1 if ok, 0 otherwise.
 *
 */
int nfs4_State_Del(char other[12])
{
  hash_buffer_t buffkey, old_key, old_value;

  if(isFullDebug(COMPONENT_STATES))
    {
      char str[25];

      sprint_mem(str, (char *)other, 12);
<<<<<<< HEAD
      LogFullDebug(COMPONENT_STATES, "         ----- DelStateid : %s", str);
=======
      LogFullDebug(COMPONENT_STATES,
                   "         ----- DelStateid : %s", str);
>>>>>>> c680457a
    }

  buffkey.pdata = (caddr_t) other;
  buffkey.len = 12;

  if(HashTable_Del(ht_state_id, &buffkey, &old_key, &old_value) == HASHTABLE_SUCCESS)
    {
      /* free the key that was stored in hash table */
      Mem_Free((void *)old_key.pdata);

      /* State is managed in stuff alloc, no fre is needed for old_value.pdata */

      return 1;
    }
  else
    return 0;
}                               /* nfs4_State_Del */

/**
 *
 * nfs4_Check_Stateid
 *
 * This routine checks the availability of the stateid
 *
 * @param pstate [IN] pointer to the stateid to be checked.
 *
 * @return 1 if ok, 0 otherwise.
 *
 */
int nfs4_Check_Stateid(struct stateid4 *pstate, cache_entry_t * pentry,
                       clientid4 clientid)
{
  u_int16_t time_digest = 0;
  u_int16_t counter_digest = 0;
  cache_inode_state_t state;
  nfs_client_id_t nfs_clientid;

  if(isFullDebug(COMPONENT_STATES))
    {
      char str[25];

      sprint_mem(str, (char *)pstate->other, 12);
<<<<<<< HEAD
      LogFullDebug(COMPONENT_STATES, "         ----- CheckStateid : %s", str);
=======
      LogFullDebug(COMPONENT_STATES,
                   "         ----- CheckStateid : %s", str);
>>>>>>> c680457a
    }

  if(pstate == NULL)
    return NFS4ERR_SERVERFAULT;

  if(pentry == NULL)
    return NFS4ERR_SERVERFAULT;

  if(pentry->internal_md.type != REGULAR_FILE)
    return NFS4ERR_SERVERFAULT;

  /* Try to get the related state */
  if(!nfs4_State_Get(pstate->other, &state))
    {
      /* State not found : return NFS4ERR_BAD_STATEID, RFC3530 page 129 */
      if(nfs_param.nfsv4_param.return_bad_stateid == TRUE)      /* Dirty work-around for HPC environment */
        return NFS4ERR_BAD_STATEID;
      else
        return NFS4_OK;
    }

  if(isFullDebug(COMPONENT_STATES))
    {
      char str[25];

      sprint_mem(str, (char *)pstate->other, 12);
<<<<<<< HEAD
      LogFullDebug(COMPONENT_STATES, "         ----- CheckStateid state found: %s", str);
=======
      LogFullDebug(COMPONENT_STATES,
                   "         ----- CheckStateid state found: %s", str);
>>>>>>> c680457a
    }

  /* Get the related clientid */
  /* If call from NFSv4.1 request, the clientid is provided through the session's structure, 
   * with NFSv4.0, the clientid is related to the stateid itself */
  if(clientid == 0LL)
    {
      if(nfs_client_id_get(state.powner->clientid, &nfs_clientid) != CLIENT_ID_SUCCESS)
        {
          if(nfs_param.nfsv4_param.return_bad_stateid == TRUE)  /* Dirty work-around for HPC environment */
            return NFS4ERR_BAD_STATEID; /* Refers to a non-existing client... */
          else
            return NFS4_OK;
        }
    }

  /* Check if stateid was made from this server instance */
  memcpy((char *)&time_digest, pstate->other, 2);

  if((u_int16_t) (ServerBootTime & 0x0000FFFF) != time_digest)
    return NFS4ERR_STALE_STATEID;

  return NFS4_OK;
}                               /* nfs4_Check_Stateid */

/**
 * 
 *  nfs4_State_PrintAll
 *  
 * This routine displays the content of the hashtable used to store the states. 
 * 
 * @return nothing (void function)
 */

void nfs_State_PrintAll(void)
{
  if(isFullDebug(COMPONENT_STATES))
    HashTable_Log(COMPONENT_STATES, ht_state_id);
}                               /* nfs_State_PrintAll */<|MERGE_RESOLUTION|>--- conflicted
+++ resolved
@@ -143,12 +143,8 @@
       char str[25];
 
       sprint_mem(str, (char *)buffclef->pdata, 12);
-<<<<<<< HEAD
-      LogFullDebug(COMPONENT_STATES, "         ----- state_id_rbt_hash_func : %s", str);
-=======
       LogFullDebug(COMPONENT_STATES,
                    "         ----- state_id_rbt_hash_func : %s", str);
->>>>>>> c680457a
     }
 
   memcpy(&i1, &(buffclef->pdata[0]), sizeof(u_int32_t));
@@ -292,12 +288,8 @@
       char str[25];
 
       sprint_mem(str, (char *)other, 12);
-<<<<<<< HEAD
-      LogFullDebug(COMPONENT_STATES, "         ----- SetStateid : %s", str);
-=======
       LogFullDebug(COMPONENT_STATES,
                    "         ----- SetStateid : %s", str);
->>>>>>> c680457a
     }
 
   if((buffkey.pdata = (caddr_t) Mem_Alloc_Label(12, "nfs4_State_Set")) == NULL)
@@ -338,12 +330,8 @@
       char str[25];
 
       sprint_mem(str, (char *)other, 12);
-<<<<<<< HEAD
-      LogFullDebug(COMPONENT_STATES, "         ----- GetStateid : %s", str);
-=======
       LogFullDebug(COMPONENT_STATES,
                    "         ----- GetStateid : %s", str);
->>>>>>> c680457a
     }
 
   buffkey.pdata = (caddr_t) other;
@@ -386,12 +374,8 @@
       char str[25];
 
       sprint_mem(str, (char *)other, 12);
-<<<<<<< HEAD
-      LogFullDebug(COMPONENT_STATES, "         ----- Get_PointerStateid : %s", str);
-=======
       LogFullDebug(COMPONENT_STATES,
                    "         ----- Get_PointerStateid : %s", str);
->>>>>>> c680457a
     }
 
   buffkey.pdata = (caddr_t) other;
@@ -434,12 +418,8 @@
       char str[25];
 
       sprint_mem(str, (char *)other, 12);
-<<<<<<< HEAD
-      LogFullDebug(COMPONENT_STATES, "         ----- UpdateStateid : %s", str);
-=======
       LogFullDebug(COMPONENT_STATES,
                    "         ----- UpdateStateid : %s", str);
->>>>>>> c680457a
     }
 
   buffkey.pdata = (caddr_t) other;
@@ -480,12 +460,8 @@
       char str[25];
 
       sprint_mem(str, (char *)other, 12);
-<<<<<<< HEAD
-      LogFullDebug(COMPONENT_STATES, "         ----- DelStateid : %s", str);
-=======
       LogFullDebug(COMPONENT_STATES,
                    "         ----- DelStateid : %s", str);
->>>>>>> c680457a
     }
 
   buffkey.pdata = (caddr_t) other;
@@ -528,12 +504,8 @@
       char str[25];
 
       sprint_mem(str, (char *)pstate->other, 12);
-<<<<<<< HEAD
-      LogFullDebug(COMPONENT_STATES, "         ----- CheckStateid : %s", str);
-=======
       LogFullDebug(COMPONENT_STATES,
                    "         ----- CheckStateid : %s", str);
->>>>>>> c680457a
     }
 
   if(pstate == NULL)
@@ -560,12 +532,8 @@
       char str[25];
 
       sprint_mem(str, (char *)pstate->other, 12);
-<<<<<<< HEAD
-      LogFullDebug(COMPONENT_STATES, "         ----- CheckStateid state found: %s", str);
-=======
       LogFullDebug(COMPONENT_STATES,
                    "         ----- CheckStateid state found: %s", str);
->>>>>>> c680457a
     }
 
   /* Get the related clientid */
