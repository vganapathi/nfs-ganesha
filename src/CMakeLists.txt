# NFS Ganesha  Cmake

# Current version as of Fedora 16.  Not tested with earlier.

cmake_minimum_required(VERSION 2.6.3)

set(CMAKE_MODULE_PATH ${CMAKE_MODULE_PATH} "${CMAKE_SOURCE_DIR}/cmake/modules/")

project(nfs-ganesha C)

set(${PROJECT_NAME}_MAJOR_VERSION 2)
set(${PROJECT_NAME}_MINOR_VERSION 0)
set(${PROJECT_NAME}_PATCH_LEVEL 0)
set(VERSION_COMMENT
  "GANESHA 64 bits compliant. FSAL_PROXY re-exports NFSv3. RPCSEC_GSS support (partial)"
)

# find out which platform we are building on
if(${CMAKE_SYSTEM_NAME} MATCHES "Linux")
  set(LINUX ON)
  set(UNIX ON)
  # Now detects the Linux's distro
  set(DISTRO "NOT_RH")
 EXECUTE_PROCESS(
      COMMAND cat /etc/system-release
      OUTPUT_VARIABLE SYS_RELEASE
   )
  if( ${SYS_RELEASE} MATCHES "Red Hat" )
     message( STATUS "Detected a Linux Red Hat machine" )
     set(DISTRO "RED_HAT")
  elseif( ${SYS_RELEASE} MATCHES "Fedora" )
     message( STATUS "Detected a Linux Fedora machine" )
     set(DISTRO "FEDORA")
  else( ${SYS_RELEASE} MATCHES "Red Hat" )
     message( STATUS "Detected a non Red hat based" )
     set(DISTRO "NOT_RH")
  endif( ${SYS_RELEASE} MATCHES "Red Hat" )
endif(${CMAKE_SYSTEM_NAME} MATCHES "Linux")

if(${CMAKE_SYSTEM_NAME} MATCHES "FreeBSD")
  set(FREEBSD ON)
  set(UNIX ON)
# On FreeBSD libc doesn't directly provide libexecinfo, so we have to find it
  set(USE_EXECINFO ON)
endif(${CMAKE_SYSTEM_NAME} MATCHES "FreeBSD")

if(${CMAKE_SYSTEM_NAME} MATCHES "Windows")
  set(WINDOWS ON)
endif(${CMAKE_SYSTEM_NAME} MATCHES "Windows")

find_package(Toolchain REQUIRED)

# Add maintainer mode for (mainly) strict builds
include(${CMAKE_SOURCE_DIR}/cmake/maintainer_mode.cmake)

# If we are in a git tree, then this CMakeLists.txt is in "src/" and go .git is in "src/.."
IF( EXISTS ${CMAKE_SOURCE_DIR}/../.git/HEAD  )
  message( STATUS "Compilation from within a git repository. Using GetGitRevisionDescription" )
  include(GetGitRevisionDescription)
  get_git_head_revision(GIT_REFSPEC _GIT_HEAD_COMMIT)
  git_describe(_GIT_DESCRIBE)

ELSE( EXISTS ${CMAKE_SOURCE_DIR}/../.git/HEAD  )
  message( STATUS "Outside a git repository, use saved data" )
  EXEC_PROGRAM(${CMAKE_SOURCE_DIR}/cmake/githead_from_path.sh ARGS ${CMAKE_SOURCE_DIR}
                OUTPUT_VARIABLE  _GIT_HEAD_COMMIT)

   
  EXEC_PROGRAM(${CMAKE_SOURCE_DIR}/cmake/gitdesc_from_path.sh ARGS ${CMAKE_SOURCE_DIR}
                OUTPUT_VARIABLE  _GIT_DESCRIBE)

ENDIF( EXISTS ${CMAKE_SOURCE_DIR}/../.git/HEAD  )

STRING(SUBSTRING ${_GIT_HEAD_COMMIT} 0  7 _GIT_HEAD_COMMIT_ABBREV )

# Using git related information, build PACKNAME
IF(DISTNAME_HAS_GIT_DATA)
	set( PACKNAME "_git${_GIT_HEAD_COMMIT}_desc_${_GIT_DESCRIBE}" )
ELSE(DISTNAME_HAS_GIT_DATA)
	set( PACKNAME "" ) 
ENDIF(DISTNAME_HAS_GIT_DATA)

# Define CPACK component (to deal with sub packages)
set(CPACK_COMPONENTS_ALL daemon fsal headers )
set(CPACK_COMPONENT_DAEMON_DISPLAY_NAME "NFS-Ganesha daemon")
set(CPACK_COMPONENT_FSAL_DISPLAY_NAME "FSAL Libraries")
set(CPACK_COMPONENT_HEADERS_DISPLAY_NAME "Headers")

# Include custom config and cpack module
include(${CMAKE_SOURCE_DIR}/cmake/cpack_config.cmake)
include(CPack)

include(${CMAKE_SOURCE_DIR}/cmake/rpmtools_config.cmake)
include(${CMAKE_SOURCE_DIR}/cmake/modules/UseRPMTools.cmake)
IF(RPMTools_FOUND)
     RPMTools_ADD_RPM_TARGETS(${PROJECT_NAME})
ENDIF(RPMTools_FOUND)

if (FREEBSD)
#default gcc doesn't like using -Wuninitialized without -O on FreeBSD
    set(PLATFORM "FREEBSD")
    set(CMAKE_C_FLAGS "${CMAKE_C_FLAGS} -O -ggdb")
    set(CMAKE_C_FLAGS "${CMAKE_C_FLAGS} -fno-omit-frame-pointer")
    set(CMAKE_C_LINK_FLAGS "${CMAKE_C_LINK_FLAGS} -rdynamic")
    set(OS_INCLUDE_DIR "${PROJECT_SOURCE_DIR}/include/os/freebsd")
    find_library(LIBDL c)  # libc suffices on freebsd 
endif(FREEBSD)

if (LINUX)
    set(PLATFORM "LINUX")
    set(OS_INCLUDE_DIR "${PROJECT_SOURCE_DIR}/include/os/linux")
    find_library(LIBDL dl)  # module loader
endif(LINUX)

if (MSVC)
   add_definitions(-D_CRT_SECURE_NO_WARNINGS)
endif(MSVC)

# Library destination, 32 bits / 64 bits switch is done here
if( CMAKE_SIZEOF_VOID_P EQUAL 8 )
    set( FSAL_DESTINATION "lib64/ganesha" )
else( CMAKE_SIZEOF_VOID_P EQUAL 8 )
    set( FSAL_DESTINATION "lib/ganesha" )
endif( CMAKE_SIZEOF_VOID_P EQUAL 8 )

# FSAL selection
# FSALs which are enabled by default but could be disabled
# during the build
option(USE_FSAL_PROXY "build PROXY FSAL shared library" ON)
option(USE_FSAL_VFS "build VFS FSAL shared library" ON)
option(USE_FSAL_CEPH "build CEPH FSAL shared library" ON)
option(USE_FSAL_GPFS "build GPFS FSAL" ON)
option(USE_FSAL_ZFS "build ZFS FSAL" ON)
option(USE_FSAL_LUSTRE "build LUSTRE FSAL" ON)
option(USE_FSAL_XFS "build XFS support in VFS FSAL" ON)
<<<<<<< HEAD
option(USE_FSAL_PT "build PT FSAL" OFF)

=======
option(USE_FSAL_GLUSTER "build GLUSTER FSAL shared library" ON)
>>>>>>> 95304405

# FSALs which are disabled by default
option(USE_FSAL_HPSS "build HPSS FSAL" OFF)

# SHOOK is a variant of Lustre FSAL
option(USE_FSAL_SHOOK "build SHOOK FSAL" ON)

# From TI-RPC
option (USE_GSS "enable RPCSEC_GSS support" ON)
option(TIRPC_EPOLL "platform supports EPOLL or emulation" ON)

# Build configure options
option(USE_DBUS "enable DBUS protocol support" OFF)

# Various DBUS enabled features
option(USE_CB_SIMULATOR "enable callback simulator thread" OFF)
option(USE_DBUS_STATS "enable DBUS interface for server statistics" OFF)

option(USE_TIRPC_IPV6 "enable IPv6 support (via IPv6)" OFF)
option(USE_NFSIDMAP "Use of libnfsidmap for name resolution" ON)
option(ENABLE_ERROR_INJECTION "enable error injection" OFF)

# Electric Fence (-lefence) link flag
option(USE_EFENCE "link with efence memory debug library" OFF)

# These are -D_FOO options, why ???  should be flags??
option(_NO_TCP_REGISTER "disable registration of tcp services on portmapper" ON)
option(_NO_PORTMAPPER "disable registration on portmapper" ON)
option(_NO_XATTRD "disable ghost xattr directory and files support" ON)
option(DEBUG_SAL "enable debugging of SAL by keeping list of all locks, stateids, and state owners" OFF)
option(USE_NODELIST "enable NodeList support" OFF)
option(_HANDLE_MAPPING "enable NFSv2/3 handle mapping for PROXY FSAL" OFF)

# Debug symbols (-g) build flag 
option(DEBUG_SYMS "include debug symbols to binaries (-g option)" OFF)

# enable code profiling [-g -pg]
option(PROFILING "turn on code profiling (-g and -pg)" OFF)

# MSPAC support -lwbclient link flag
if( "${CMAKE_MAJOR_VERSION}.${CMAKE_MINOR_VERSION}" VERSION_GREATER "2.6" )
  option(_MSPAC_SUPPORT "enable mspac Winbind support" ON)
else( "${CMAKE_MAJOR_VERSION}.${CMAKE_MINOR_VERSION}" VERSION_GREATER "2.6" )
  option(_MSPAC_SUPPORT "enable mspac Winbind support" OFF)
endif( "${CMAKE_MAJOR_VERSION}.${CMAKE_MINOR_VERSION}" VERSION_GREATER "2.6" )

# CUnit
option(USE_CUNIT "Use Cunit test framework" OFF)

# Enable 9P Support
option(USE_9P "enable 9P support" ON)
option(USE_9P_RDMA "enable 9P_RDMA support" OFF)

# This option will stop cmake compilation if a requested FSAL could not be built
option(STRICT_PACKAGE "Enable strict packaging behavior" OFF )

# This option will trigger "long distro name" aka name that contains git information
option(DISTNAME_HAS_GIT_DATA "Distribution package's name carries git data" OFF )

# Compile with "NO_MOUNT_LIST" [Don't use MOUNT PROTOCOL's  client list]
set(_NO_MOUNT_LIST ON)

# Choose a shortcut build config

IF(BUILD_CONFIG)
  INCLUDE(
  ${CMAKE_SOURCE_DIR}/cmake/build_configurations/${BUILD_CONFIG}.cmake)
ENDIF()

IF(DEBUG_SYMS)
    set(CMAKE_C_FLAGS "${CMAKE_C_FLAGS} -O0 -g")
ENDIF(DEBUG_SYMS)

# Build source locations and parameters
IF(USE_FSAL_CEPH)
  IF(CEPH_PREFIX)
    set(CEPH_PREFIX ${CEPH_PREFIX} CACHE PATH "Path to Ceph installation")
    LIST(APPEND CMAKE_PREFIX_PATH "${CEPH_PREFIX}")
    LIST(APPEND CMAKE_LIBRARY_PATH "${CEPH_PREFIX}/lib")
  ELSE()
    set(CEPH_PREFIX "/usr" CACHE PATH "Path to Ceph installation")
  ENDIF()
ENDIF()

IF(USE_FSAL_GLUSTER)
  IF(GLUSTER_PREFIX)
    set(GLUSTER_PREFIX ${GLUSTER_PREFIX} CACHE PATH "Path to Gluster installation")
    LIST(APPEND CMAKE_PREFIX_PATH "${GLUSTER_PREFIX}")
    LIST(APPEND CMAKE_LIBRARY_PATH "${GLUSTER_PREFIX}/lib")
    LIST(APPEND CMAKE_LIBRARY_PATH "${GLUSTER_PREFIX}/local/lib")
    LIST(APPEND CMAKE_LIBRARY_PATH "${GLUSTER_PREFIX}/local/lib64")
  ELSE()
    set(GLUSTER_PREFIX "/usr" CACHE PATH "Path to Gluster installation")
  ENDIF()
ENDIF()

IF(USE_FSAL_HPSS)
  IF(HPSS_PREFIX)
    set(HPSS_PREFIX ${HPSS_PREFIX} CACHE PATH "Path to HPSS installation")
  ELSE()
    set(HPSS_PREFIX "/usr" CACHE PATH "Path to HPSS installation")
  ENDIF()

  # If you are not using hpss with krb5, remove the hpsskrb5auth here.
  # It shouldn't be needed, but dlopen() of a dlopen() seems not to work as well as one properly linked...
  find_library(HPSS_LIBRARIES
    NAMES hpss PATHS "${HPSS_PREFIX}/lib")
  find_library(HPSSKRB5_LIBRARY
    NAMES hpsskrb5auth PATHS "${HPSS_PREFIX}/lib")
  LIST(APPEND HPSS_LIBRARIES "${HPSSKRB5_LIBRARY}")
  if(NOT HPSS_LIBRARIES)
    message(WARNING "Cannot find HPSS libraries. Disabling HPSS fsal build")
    set(USE_FSAL_HPSS OFF)
  endif(NOT HPSS_LIBRARIES)
endif(USE_FSAL_HPSS)

IF(KRB5_PREFIX)
  set(KRB5_PREFIX ${KRB5_PREFIX} CACHE PATH "Path to Krb5 installation")
  LIST(APPEND CMAKE_PREFIX_PATH "${KRB5_PREFIX}")
  LIST(APPEND CMAKE_LIBRARY_PATH "${KRB5_PREFIX}/lib")
ENDIF()

if(SAMBA4_PREFIX)
  set(SAMBA4_PREFIX ${SAMBA4_PREFIX} CACHE PATH "Path to Samba4 installation")
  LIST(APPEND CMAKE_PREFIX_PATH "${SAMBA4_PREFIX}")
  LIST(APPEND CMAKE_LIBRARY_PATH "${SAMBA4_PREFIX}/lib")
endif()

if(USE_CB_SIMULATOR AND NOT USE_DBUS)
  message(WARNING "The callback simulator needs DBUS.  Enabling DBUS")
  set(USE_DBUS ON)
endif(USE_CB_SIMULATOR AND NOT USE_DBUS)

if(USE_TIRPC_IPV6)
  set(_USE_TIRPC_IPV6 ON)
endif(USE_TIRPC_IPV6)

if(USE_DBUS_STATS AND NOT USE_DBUS)
  message(WARNING "The DBUS server statistics needs DBUS.  Enabling DBUS")
  set(USE_DBUS ON)
endif(USE_DBUS_STATS AND NOT USE_DBUS)

if(USE_9P_RDMA AND NOT USE_9P)
  message(WARNING "The support of 9P/RDMA needs 9P protocol support. Enabling 9P")
  set(USE_9P ON)
endif(USE_9P_RDMA AND NOT USE_9P)

if( "${CMAKE_MAJOR_VERSION}.${CMAKE_MINOR_VERSION}" VERSION_GREATER "2.6" )
  set(ALLOCATOR "jemalloc" CACHE STRING
    "specify the memory allocator to use: jemalloc|tcmalloc|libc")
else("${CMAKE_MAJOR_VERSION}.${CMAKE_MINOR_VERSION}" VERSION_GREATER "2.6" )
  set(ALLOCATOR "libc" CACHE STRING
    "specify the memory allocator to use: jemalloc|tcmalloc|libc")
endif( "${CMAKE_MAJOR_VERSION}.${CMAKE_MINOR_VERSION}" VERSION_GREATER "2.6" )


# Find packages and libs we need for building
include(CheckIncludeFiles)
include(CheckLibraryExists)
include(CheckCSourceCompiles)
include(TestBigEndian)

check_include_files(stdbool.h HAVE_STDBOOL_H)
check_include_files(strings.h HAVE_STRINGS_H)
check_include_files(string.h HAVE_STRING_H)

# X_ATTRD requires the kernel to have xattrs...DBUS_STATS
if(NOT _NO_XATTRD)
  check_include_files("unistd.h;sys/xattr.h" HAVE_XATTR_H)
  if(NOT HAVE_XATTR_H)
    message(WARNING "Cannot find xattr.h. Disabling XATTRD support: ${HAVE_XATTR_H}")
    set(_NO_XATTRD ON)
  endif(NOT HAVE_XATTR_H)
endif(NOT _NO_XATTRD)

TEST_BIG_ENDIAN(BIGENDIAN)
if(${BIGENDIAN})
  set(BIGEND ON)
else()
  set(LITTLEEND ON)
endif(${BIGENDIAN})

if( "${CMAKE_MAJOR_VERSION}.${CMAKE_MINOR_VERSION}" VERSION_GREATER "2.6" )
  find_package(Threads REQUIRED)
endif( "${CMAKE_MAJOR_VERSION}.${CMAKE_MINOR_VERSION}" VERSION_GREATER "2.6" )

find_package(ZLIB REQUIRED)

find_package(Krb5 REQUIRED gssapi)

if(KRB5_FOUND)
  set(HAVE_KRB5 ON)
  set(KRB5_VERSION 194)  # hand code until we do krb5-config --version magic
  set(_HAVE_GSSAPI ON)
endif(KRB5_FOUND)

# needed by RPCAL/gssd for some reason
if( "${CMAKE_MAJOR_VERSION}.${CMAKE_MINOR_VERSION}" VERSION_GREATER "2.6" )
  find_package(Curses)
endif( "${CMAKE_MAJOR_VERSION}.${CMAKE_MINOR_VERSION}" VERSION_GREATER "2.6" )
find_package(Readline)

# Validate fsal dependencies

if(USE_FSAL_GLUSTER)
  find_library(HAVE_GFAPI gfapi)
  check_library_exists(
    gfapi
    glfs_h_lookupat
    ""
    HAVE_GFAPI
    )
  check_include_files("glusterfs/api/glfs.h" HAVE_GLUSTER_H)
  if((NOT HAVE_GFAPI) OR (NOT HAVE_GLUSTER_H))
    if(STRICT_PACKAGE)
      message(FATAL_ERROR "STRICT PACKAGE: Cannot find GLUSTER GFAPI runtime. Disabling GLUSTER fsal build")
    else(STRICT_PACKAGE)
      message(WARNING "Cannot find GLUSTER GFAPI runtime. Disabling GLUSTER fsal build")
      set(USE_FSAL_GLUSTER OFF)
    endif(STRICT_PACKAGE)
  endif((NOT HAVE_GFAPI) OR (NOT HAVE_GLUSTER_H))
endif(USE_FSAL_GLUSTER)
 
if(USE_FSAL_CEPH)
  find_library(CEPH_FS cephfs)
  check_library_exists(
    cephfs
    ceph_ll_connectable_x
    ${CEPH_PREFIX}
    CEPH_FS
    )
  if(NOT CEPH_FS)
if(STRICT_PACKAGE)
      message(FATAL_ERROR "STRICT_PACKAGE : Cannot find CEPH runtime.  Disabling CEPH fsal build")
    else(STRICT_PACKAGE)
      message(WARNING "Cannot find CEPH runtime.  Disabling CEPH fsal build")
      set(USE_FSAL_CEPH OFF)
    endif(STRICT_PACKAGE)
 endif(NOT CEPH_FS)
endif(USE_FSAL_CEPH)

if(USE_FSAL_LUSTRE)
  check_library_exists(
    lustreapi
    llapi_is_lustre_mnt
    ""
    HAVE_LUSTREAPI
    )
  check_include_files("unistd.h;lustre/lustre_user.h" HAVE_LUSTRE_USER_H)
  if((NOT HAVE_LUSTREAPI) OR (NOT HAVE_LUSTRE_USER_H))
   if(STRICT_PACKAGE)
      message(FATAL_ERROR "STRICT_PACKAGE: Cannot find LUSTRE runtime. Disabling LUSTRE fsal build")
    else(STRICT_PACKAGE)
      message(WARNING "Cannot find LUSTRE runtime. Disabling LUSTRE fsal build")
      set(USE_FSAL_LUSTRE OFF)
      set(USE_FSAL_SHOOK OFF)
    endif(STRICT_PACKAGE)
  endif((NOT HAVE_LUSTREAPI) OR (NOT HAVE_LUSTRE_USER_H))
endif(USE_FSAL_LUSTRE)

if(USE_FSAL_LUSTRE AND USE_FSAL_SHOOK)
  check_library_exists(
    shooksvr
    shook_restore
    ""
    HAVE_SHOOK
    )
  check_include_files("unistd.h;attr/xattr.h" HAVE_SHOOK_XATTRS)
  if((NOT HAVE_SHOOK) OR (NOT HAVE_SHOOK_XATTRS))
   if(STRICT_PACKAGE)
      message(FATAL_ERROR "STRICT_PACKAGE: Cannot find SHOOK runtime. Disabling SHOOK build")
    else(STRICT_PACKAGE)
      message(WARNING "Cannot find SHOOK runtime. Disabling SHOOK build")
      set(USE_FSAL_SHOOK OFF)
    endif(STRICT_PACKAGE)
  endif((NOT HAVE_SHOOK) OR (NOT HAVE_SHOOK_XATTRS))
endif(USE_FSAL_LUSTRE AND USE_FSAL_SHOOK)

if(USE_FSAL_XFS)
  check_library_exists(
    handle
    "open_by_handle"
    ""
    HAVE_XFS_LIB
    )
  check_include_files("xfs/xfs.h" HAVE_XFS_H)
  if((NOT HAVE_XFS_LIB) OR (NOT HAVE_XFS_H))
   if(STRICT_PACKAGE)
      message(FATAL_ERROR "STRICT_PACKAGE: Cannot find XFS runtime. Disabling XFS build")
    else(STRICT_PACKAGE)
      message(WARNING "Cannot find XFS runtime. Disabling XFS build")
      set(USE_FSAL_XFS OFF)
    endif(STRICT_PACKAGE)
  endif((NOT HAVE_XFS_LIB) OR (NOT HAVE_XFS_H))
endif(USE_FSAL_XFS)

if(USE_FSAL_ZFS)
  check_library_exists(
    zfswrap
    libzfswrap_init
    ""
    HAVE_ZFS_LIB
    )
  check_include_files("unistd.h;libzfswrap.h" HAVE_LIBZFSWRAP_H)
  if((NOT HAVE_ZFS_LIB) OR (NOT HAVE_LIBZFSWRAP_H))
   if(STRICT_PACKAGE)
      message(FATAL_ERROR "STRICT_PACKAGE: Cannot find ZFS runtime. Disabling ZFS build")
   else(STRICT_PACKAGE)
      message(WARNING "Cannot find ZFS runtime. Disabling ZFS build")
      set(USE_FSAL_ZFS OFF)
    endif(STRICT_PACKAGE)
  endif((NOT HAVE_ZFS_LIB) OR (NOT HAVE_LIBZFSWRAP_H))
endif(USE_FSAL_ZFS)

# sort out which allocator to use
if(${ALLOCATOR} STREQUAL "jemalloc")
  find_package(JeMalloc)
  if(JEMALLOC_FOUND)
    set(SYSTEM_LIBRARIES ${JEMALLOC_LIBRARIES})
  else(JEMALLOC_FOUND)
    message(WARNING "jemalloc not found, falling back to libc")
    set(ALLOCATOR "libc")
  endif(JEMALLOC_FOUND)
elseif(${ALLOCATOR} STREQUAL "tcmalloc")
  find_package(TcMalloc)
  if(TCMALLOC_FOUND)
    set(SYSTEM_LIBRARIES ${TCMALLOC_LIBRARIES})
  else(TCMALLOC_FOUND)
    message(WARNING "tcmalloc not found, falling back to libc")
    set(ALLOCATOR "libc")
  endif(TCMALLOC_FOUND)
else()
  if(NOT ${ALLOCATOR} STREQUAL "libc")
    message(SEND_ERROR "${ALLOCATOR}  is not a valid allocator option.")
  endif()
endif()

# Find optional libraries/packages
if(USE_EFENCE)
  find_package(efence REQUIRED)
  set(SYSTEM_LIBRARIES ${efence_LIBRARIES} ${SYSTEM_LIBRARIES})
endif(USE_EFENCE)

if(USE_DBUS)
  find_package(PkgConfig)
  pkg_check_modules(DBUS REQUIRED dbus-1)
  set(SYSTEM_LIBRARIES ${DBUS_LIBRARIES} ${SYSTEM_LIBRARIES})
  LIST(APPEND CMAKE_LIBRARY_PATH ${DBUS_LIBARY_DIRS})
endif(USE_DBUS)

if(USE_NFSIDMAP)
  find_package(NfsIdmap REQUIRED)
  set(SYSTEM_LIBRARIES ${NFSIDMAP_LIBRARY} ${SYSTEM_LIBRARIES})
endif(USE_NFSIDMAP)

if(USE_EXECINFO)
  find_package(ExecInfo REQUIRED)
  set(SYSTEM_LIBRARIES ${EXECINFO_LIBRARY} ${SYSTEM_LIBRARIES})
endif(USE_EXECINFO)

if(USE_CUNIT)
  find_package(cunit REQUIRED)
  set(SYSTEM_LIBRARIES ${cunit_LIBRARIES} ${SYSTEM_LIBRARIES})
endif(USE_CUNIT)

if(_MSPAC_SUPPORT)
  find_package(WBclient REQUIRED)
  if(WBCLIENT_FOUND AND WBCLIENT4_H)
    set(SYSTEM_LIBRARIES ${WBCLIENT_LIBRARIES} ${SYSTEM_LIBRARIES})
  else(WBCLIENT_FOUND AND WBCLIENT4_H)
    message(WARNING "Samba 4 wbclient not found.  Disabling MSPAC_SUPPORT")
    set(_MSPAC_SUPPORT OFF)
  endif(WBCLIENT_FOUND AND WBCLIENT4_H)
endif(_MSPAC_SUPPORT)

# Cmake 2.6 has issue in managing BISON and FLEX
if( "${CMAKE_MAJOR_VERSION}.${CMAKE_MINOR_VERSION}" VERSION_LESS "2.8" )
   message( status "CMake 2.6 detected, using portability hooks" )
   set(CMAKE_CURRENT_LIST_DIR /usr/share/cmake/Modules )
   set(CMAKE_MODULE_PATH ${CMAKE_CURRENT_SOURCE_DIR}/cmake/portability_cmake_2.8  /usr/share/cmake/Modules ${CMAKE_MODULE_PATH})
endif( "${CMAKE_MAJOR_VERSION}.${CMAKE_MINOR_VERSION}" VERSION_LESS "2.8" )

include_directories(
  "${PROJECT_BINARY_DIR}/include"
  "${PROJECT_SOURCE_DIR}/libntirpc/tirpc/"
  "${PROJECT_SOURCE_DIR}/include"
  "${OS_INCLUDE_DIR}"
  "${KRB5_INCLUDE_DIRS}"
)

# Fixup loose bits of autotools legacy
set(_USE_9P ${USE_9P})
set(_USE_9P_RDMA ${USE_9P_RDMA})

if(USE_CB_SIMULATOR)
  set(_USE_CB_SIMULATOR ON)
endif(USE_CB_SIMULATOR)


#callers add:
#  target_link_libraries(your_library ${LIBTIRPC_LIBRARIES})
set(LIBTIRPC_INCLUDE_DIR
  "${PROJECT_BINARY_DIR}/libtirpc/tirpc"
  "${PROJECT_BINARY_DIR}/libtirpc/tirpc/rpc"
)
set(LIBTIRPC_LIBRARIES "${PROJECT_BINARY_DIR}/libntirpc/src/libntirpc.a")

# Find misc system libs
find_library(LIBRT rt)  # extended Pthreads functions

# Find zlib library
find_library(LIBZ z)  # Compression

# We need to have libcap installed
find_library(LIBCAP cap)  # Management of Capablilities
check_library_exists(
	cap
	cap_set_proc
	""
	HAVE_LIBCAP 
	)
if( HAVE_LIBCAP )
  message( STATUS "Found libcap" ) 
else( HAVE_LIBCAP )
  message( FATAL_ERROR "You need to install libcap to compile Ganesha" )
endif( HAVE_LIBCAP )

# Roll up required libraries

#Protocols we support
set(PROTOCOLS
  nfsproto
  nlm
  rquota
)

if(USE_9P)
  set(PROTOCOLS ${PROTOCOLS} 9p)
endif(USE_9P)

set(PROTOCOLS
  ${PROTOCOLS}
  nfs_mnt_xdr
  )

# Core subsystems
set(GANESHA_CORE
  sal
  cache_inode
  idmap
  avltree
  weakref
  hashtable
  rpcal
  gssd
  common_utils
  support
  nfs4callbacks
  cidr
  string_utils
  hash
  log
  )

if(USE_DBUS)
  set(GANESHA_CORE ${GANESHA_CORE} gshdbus)
endif(USE_DBUS)

if(USE_NODELIST)
  set(GANESHA_CORE ${GANESHA_CORE} NodeList)
endif(USE_NODELIST)

if(USE_9P_RDMA)
  set(GANESHA_CORE ${GANESHA_CORE} mooshika rdmacm ibverbs)
endif(USE_9P_RDMA)

# All the plumbing in the basement
set(SYSTEM_LIBRARIES
  ${SYSTEM_LIBRARIES}
  gos
  ${LIBDL}
  ${KRB5_LIBRARIES}
  ${CMAKE_THREAD_LIBS_INIT}
  ${LIBRT}
)

IF( NOT EXISTS ${PROJECT_SOURCE_DIR}/libntirpc/CMakeLists.txt )
message( FATAL_ERROR 
"No CMakeLists.txt found in libntirpc
This probably means that the directory was not properly populated.
Please run the following command to do that and use cmake again:
    git submodule update --init" )
ENDIF( NOT EXISTS ${PROJECT_SOURCE_DIR}/libntirpc/CMakeLists.txt )

add_subdirectory(Log)
add_subdirectory(Common)
add_subdirectory(ConfigParsing)
add_subdirectory(cidr)
add_subdirectory(test)
add_subdirectory(avl)
add_subdirectory(HashTable)
if(USE_NODELIST)
  add_subdirectory(NodeList)
endif(USE_NODELIST)
add_subdirectory(Cache_inode)
add_subdirectory(SAL)
add_subdirectory(libntirpc)
add_subdirectory(RPCAL)
add_subdirectory(Protocols)
add_subdirectory(support)
add_subdirectory(os)

add_subdirectory(FSAL)
add_subdirectory(IdMapper)

add_subdirectory(MainNFSD)
add_subdirectory(tools)

if(USE_DBUS)
  add_subdirectory(dbus)
endif(USE_DBUS)

# display configuration vars

message(STATUS)
message(STATUS "-------------------------------------------------------")
message(STATUS "PLATFORM = ${PLATFORM}")
message(STATUS "-------------------------------------------------------")
message(STATUS "USE_FSAL_PROXY = ${USE_FSAL_PROXY}")
message(STATUS "USE_FSAL_VFS = ${USE_FSAL_VFS}")
message(STATUS "USE_FSAL_CEPH = ${USE_FSAL_CEPH}")
message(STATUS "USE_FSAL_HPSS = ${USE_FSAL_HPSS}")
message(STATUS "USE_FSAL_XFS = ${USE_FSAL_XFS}")
message(STATUS "USE_FSAL_GPFS = ${USE_FSAL_GPFS}")
message(STATUS "USE_FSAL_PT = ${USE_FSAL_PT}")
message(STATUS "USE_FSAL_ZFS = ${USE_FSAL_ZFS}")
message(STATUS "USE_FSAL_LUSTRE = ${USE_FSAL_LUSTRE}")
message(STATUS "USE_FSAL_SHOOK = ${USE_FSAL_SHOOK}")
message(STATUS "USE_FSAL_GLUSTER = ${USE_FSAL_GLUSTER}")
message(STATUS "USE_DBUS = ${USE_DBUS}")
message(STATUS "USE_CB_SIMULATOR = ${USE_CB_SIMULATOR}")
message(STATUS "USE_DBUS_STATS = ${USE_DBUS_STATS}")
message(STATUS "USE_NFSIDMAP = ${USE_NFSIDMAP}")
message(STATUS "ENABLE_ERROR_INJECTION = ${ENABLE_ERROR_INJECTION}")
message(STATUS "STRICT_PACKAGE = ${STRICT_PACKAGE}")
message(STATUS "DISTNAME_HAS_GIT_DATA = ${DISTNAME_HAS_GIT_DATA}" )
message(STATUS "_MSPAC_SUPPORT = ${_MSPAC_SUPPORT}")
message(STATUS "USE_EFENCE = ${USE_EFENCE}")
message(STATUS "_NO_TCP_REGISTER = ${_NO_TCP_REGISTER}")
message(STATUS "_NO_PORTMAPPER = ${_NO_PORTMAPPER}")
message(STATUS "_NO_XATTRD = ${_NO_XATTRD}")
message(STATUS "DEBUG_SAL = ${DEBUG_SAL}")
message(STATUS "USE_NODELIST = ${USE_NODELIST}")
message(STATUS "_HANDLE_MAPPING = ${_HANDLE_MAPPING}")
message(STATUS "DEBUG_SYMS = ${DEBUG_SYMS}")
message(STATUS "PROFILING = ${PROFILING}")
message(STATUS "USE_GSS = ${USE_GSS}")
message(STATUS "TIRPC_EPOLL = ${TIRPC_EPOLL}")
message(STATUS "USE_9P = ${USE_9P}")
message(STATUS "_USE_9P = ${_USE_9P}")
message(STATUS "_USE_9P_RDMA = ${_USE_9P_RDMA}")
message(STATUS "KRB5_PREFIX = ${KRB5_PREFIX}")
message(STATUS "CEPH_PREFIX = ${CEPH_PREFIX}")
message(STATUS "HPSS_PREFIX = ${HPSS_PREFIX}")
message(STATUS "GLUSTER_PREFIX = ${GLUSTER_PREFIX}")
message(STATUS "CMAKE_PREFIX_PATH = ${CMAKE_PREFIX_PATH}")
message(STATUS "_GIT_HEAD_COMMIT = ${_GIT_HEAD_COMMIT}")
message(STATUS "_GIT_HEAD_COMMIT_ABBREV = ${_GIT_HEAD_COMMIT_ABBREV}")
message(STATUS "_GIT_DESCRIBE = ${_GIT_DESCRIBE}")
message(STATUS "ALLOCATOR = ${ALLOCATOR}")
message(STATUS "GOLD_LINKER = ${GOLD_LINKER}")

#force command line options to be stored in cache
set(USE_FSAL_VFS ${USE_FSAL_VFS}
  CACHE BOOL
   "build VFS FSAL shared library"
   FORCE)

set(USE_FSAL_PROXY ${USE_FSAL_PROXY}
  CACHE BOOL
   "build PROXY FSAL shared library"
   FORCE)

set(USE_FSAL_CEPH ${USE_FSAL_CEPH}
  CACHE BOOL
   "build CEPH FSAL shared library"
   FORCE)

set(USE_HPSS_FSAL ${USE_HPSS_FSAL}
  CACHE BOOL
   "build HPSS FSAL"
   FORCE)

set(USE_FSAL_XFS ${USE_FSAL_XFS}
  CACHE BOOL
   "build XFS FSAL"
   FORCE)

set(USE_FSAL_GPFS ${USE_FSAL_GPFS}
  CACHE BOOL
   "build GPFS FSAL"
   FORCE)

set(USE_FSAL_PT ${USE_FSAL_PT}
  CACHE BOOL
   "build PT FSAL"
   FORCE)

set(USE_FSAL_ZFS ${USE_FSAL_ZFS}
  CACHE BOOL
   "build ZFS FSAL"
   FORCE)

set(USE_FSAL_LUSTRE ${USE_FSAL_LUSTRE}
  CACHE BOOL
   "build LUSTRE FSAL"
   FORCE)

set(USE_FSAL_SHOOK ${USE_FSAL_SHOOK}
  CACHE BOOL
   "build SHOOK FSAL"
   FORCE)

set(USE_FSAL_GLUSTER ${USE_FSAL_GLUSTER}
  CACHE BOOL
   "build GLUSTER FSAL"
   FORCE)

set(USE_DBUS ${USE_DBUS}
  CACHE BOOL
   "enable DBUS protocol support"
   FORCE)

set(USE_CB_SIMULATOR ${USE_CB_SIMULATOR}
  CACHE BOOL
   "enable callback simulator thread"
   FORCE)

set(USE_DBUS_STATS ${USE_DBUS_STATS}
  CACHE BOOL
   "enable DBUS interface for server statistics"
   FORCE)

set(USE_NFSIDMAP ${USE_NFSIDMAP}
  CACHE BOOL
   "Use of libnfsidmap for name resolution"
   FORCE)

set(DEBUG_SAL ${DEBUG_SAL}
  CACHE BOOL
   "enable debug SAL"
   FORCE)

set(USE_NODELIST ${USE_NODELIST}
  CACHE BOOL
   "enable NodeList"
   FORCE)

set(ENABLE_ERROR_INJECTION ${ENABLE_ERROR_INJECTION}
  CACHE BOOL
   "enable error injection"
   FORCE)

set(_MSPAC_SUPPORT ${_MSPAC_SUPPORT}
  CACHE BOOL
   "enable mspac winbind support"
   FORCE)

set(STRICT_PACKAGE ${STRICT_PACKAGE}
  CACHE BOOL
   "enable strict packaging behavior"
   FORCE)

set( DISTNAME_HAS_GIT_DATA ${DISTNAME_HAS_GIT_DATA} 
  CACHE BOOL
  "Distribution package's name carries git data" 
  FORCE)


set(USE_9P ${USE_9P}
  CACHE BOOL
   "enable 9P support"
   FORCE)

set(_USE_9P ${_USE_9P}
  CACHE BOOL
   "enable 9P support in config"
   FORCE)

set(_USE_9P_RDMA ${_USE_9P_RDMA}
  CACHE BOOL
   "enable 9P_RDMA support"
   FORCE)

# Now create a useable config.h
configure_file(
  "${PROJECT_SOURCE_DIR}/include/config-h.in.cmake"
  "${PROJECT_BINARY_DIR}/include/config.h"
)


########### add a "make dist"  ###############
add_custom_target(dist COMMAND ${CMAKE_MAKE_PROGRAM} package_source)

########### add a "make srpm" and a "make rpm" ###############
IF( RPMTools_RPMBUILD_FOUND ) 
  IF( DISTNAME_HAS_GIT_DATA )
    add_custom_target(rpm COMMAND ${CMAKE_MAKE_PROGRAM}  ${PROJECT_NAME}_rpm )
    add_custom_target(srpm COMMAND ${CMAKE_MAKE_PROGRAM} ${PROJECT_NAME}_srpm)
  ELSE( DISTNAME_HAS_GIT_DATA )
    # I need DISTNAME_HAS_GIT_DATA set to ON to carry git data, so I set it, build rpm and set the option back to OFF
    add_custom_target(rpm COMMAND ${CMAKE_COMMAND} -DDISTNAME_HAS_GIT_DATA=ON  ${CMAKE_SOURCE_DIR} 
  			  COMMAND ${CMAKE_MAKE_PROGRAM}  ${PROJECT_NAME}_rpm 
			  COMMAND ${CMAKE_COMMAND} -DDISTNAME_HAS_GIT_DATA=OFF  ${CMAKE_SOURCE_DIR} )

    add_custom_target(srpm  COMMAND ${CMAKE_COMMAND} -DDISTNAME_HAS_GIT_DATA=ON  ${CMAKE_SOURCE_DIR} 
                            COMMAND ${CMAKE_MAKE_PROGRAM} ${PROJECT_NAME}_srpm
			    COMMAND ${CMAKE_COMMAND} -DDISTNAME_HAS_GIT_DATA=OFF ${CMAKE_SOURCE_DIR}  )
  ENDIF( DISTNAME_HAS_GIT_DATA )
ELSE( RPMTools_RPMBUILD_FOUND ) 
	message( WARNING "no rpmbuild executable found. Makefiles will not have the rpm and srpm targets" )
ENDIF( RPMTools_RPMBUILD_FOUND ) 

########### add a "make doc" target to call Doxygen
find_package(Doxygen)
if(DOXYGEN_FOUND)
  configure_file(${CMAKE_CURRENT_SOURCE_DIR}/Doxyfile.in ${CMAKE_CURRENT_BINARY_DIR}/Doxyfile @ONLY)
  add_custom_target(doc
    ${DOXYGEN_EXECUTABLE} ${CMAKE_CURRENT_BINARY_DIR}/Doxyfile
    WORKING_DIRECTORY ${CMAKE_CURRENT_BINARY_DIR}
E
    )
endif(DOXYGEN_FOUND)
<|MERGE_RESOLUTION|>--- conflicted
+++ resolved
@@ -133,14 +133,10 @@
 option(USE_FSAL_ZFS "build ZFS FSAL" ON)
 option(USE_FSAL_LUSTRE "build LUSTRE FSAL" ON)
 option(USE_FSAL_XFS "build XFS support in VFS FSAL" ON)
-<<<<<<< HEAD
+option(USE_FSAL_GLUSTER "build GLUSTER FSAL shared library" ON)
+
+# FSALs which are disabled by default
 option(USE_FSAL_PT "build PT FSAL" OFF)
-
-=======
-option(USE_FSAL_GLUSTER "build GLUSTER FSAL shared library" ON)
->>>>>>> 95304405
-
-# FSALs which are disabled by default
 option(USE_FSAL_HPSS "build HPSS FSAL" OFF)
 
 # SHOOK is a variant of Lustre FSAL
